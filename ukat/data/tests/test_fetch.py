import numpy as np
import pytest

from ukat.data import fetch


class TestFetch:

    def test_ge_b0(self):
        # Test if the fetch function works
        magnitude, phase, affine, echo_times = fetch.b0_ge()

        # Check the format of the outputs
        assert isinstance(magnitude, np.ndarray)
        assert np.unique(np.isnan(magnitude)) != [True]
        assert isinstance(phase, np.ndarray)
        assert np.unique(np.isnan(phase)) != [True]
        assert isinstance(affine, np.ndarray)
        assert isinstance(echo_times, np.ndarray)
        assert len(np.shape(magnitude)) == 4
        assert len(np.shape(phase)) == 4
        assert np.shape(affine) == (4, 4)
        assert len(np.shape(echo_times)) == 1

    def test_philips_b0(self):

        # Test if the fetch function works
        magnitude, phase, affine, echo_times = fetch.b0_philips()

        # Check the format of the outputs
        assert isinstance(magnitude, np.ndarray)
        assert np.unique(np.isnan(magnitude)) != [True]
        assert isinstance(phase, np.ndarray)
        assert np.unique(np.isnan(phase)) != [True]
        assert isinstance(affine, np.ndarray)
        assert isinstance(echo_times, np.ndarray)
        assert len(np.shape(magnitude)) == 4
        assert len(np.shape(phase)) == 4
        assert np.shape(affine) == (4, 4)
        assert len(np.shape(echo_times)) == 1

    def test_siemens_b0(self):
        # Test if the fetch function works
        magnitude, phase, affine, echo_times = fetch.b0_siemens(1)

        # Check the format of the outputs
        assert isinstance(magnitude, np.ndarray)
        assert np.unique(np.isnan(magnitude)) != [True]
        assert isinstance(phase, np.ndarray)
        assert np.unique(np.isnan(phase)) != [True]
        assert isinstance(affine, np.ndarray)
        assert isinstance(echo_times, np.ndarray)
        assert len(np.shape(magnitude)) == 4
        assert len(np.shape(phase)) == 4
        assert np.shape(affine) == (4, 4)
        assert len(np.shape(echo_times)) == 1

        # Test if the fetch function works
        magnitude, phase, affine, echo_times = fetch.b0_siemens(2)

        # Check the format of the outputs
        assert isinstance(magnitude, np.ndarray)
        assert np.unique(np.isnan(magnitude)) != [True]
        assert isinstance(phase, np.ndarray)
        assert np.unique(np.isnan(phase)) != [True]
        assert isinstance(affine, np.ndarray)
        assert isinstance(echo_times, np.ndarray)
        assert len(np.shape(magnitude)) == 4
        assert len(np.shape(phase)) == 4
        assert np.shape(affine) == (4, 4)
        assert len(np.shape(echo_times)) == 1

        # If no dataset_id is given
        with pytest.raises(TypeError):
            magnitude, phase, affine, echo_times = fetch.b0_siemens()

        # If an incorrect dataset_id is given
        with pytest.raises(ValueError):
            magnitude, phase, affine, echo_times = fetch.b0_siemens(3)

    def test_ge_dwi(self):
        # Test if the fetch function works
        magnitude, affine, bvals, bvecs = fetch.dwi_ge()

        # Check the format of the outputs
        assert isinstance(magnitude, np.ndarray)
        assert np.unique(np.isnan(magnitude)) != [True]
        assert isinstance(affine, np.ndarray)
        assert isinstance(bvals, np.ndarray)
        assert isinstance(bvecs, np.ndarray)
        assert len(np.shape(magnitude)) == 4
        assert np.shape(affine) == (4, 4)
        assert len(np.shape(bvals)) == 1
        assert len(np.shape(bvecs)) == 2
        assert (np.shape(bvecs)[0] == 3 or np.shape(bvecs)[1] == 3)

    def test_philips_dwi(self):

        # Test if the fetch function works
        magnitude, affine, bvals, bvecs = fetch.dwi_philips()

        # Check the format of the outputs
        assert isinstance(magnitude, np.ndarray)
        assert np.unique(np.isnan(magnitude)) != [True]
        assert isinstance(affine, np.ndarray)
        assert isinstance(bvals, np.ndarray)
        assert isinstance(bvecs, np.ndarray)
        assert len(np.shape(magnitude)) == 4
        assert np.shape(affine) == (4, 4)
        assert len(np.shape(bvals)) == 1
        assert len(np.shape(bvecs)) == 2
        assert (np.shape(bvecs)[0] == 3 or np.shape(bvecs)[1] == 3)

    def test_siemens_dwi(self):
        # Test if the fetch function works
        magnitude, affine, bvals, bvecs = fetch.dwi_siemens()

        # Check the format of the outputs
        assert isinstance(magnitude, np.ndarray)
        assert np.unique(np.isnan(magnitude)) != [True]
        assert isinstance(affine, np.ndarray)
        assert isinstance(bvals, np.ndarray)
        assert isinstance(bvecs, np.ndarray)
        assert len(np.shape(magnitude)) == 4
        assert np.shape(affine) == (4, 4)
        assert len(np.shape(bvals)) == 1
        assert len(np.shape(bvecs)) == 2
        assert (np.shape(bvecs)[0] == 3 or np.shape(bvecs)[1] == 3)

    def test_philips_t1(self):
        # Test if the fetch function works
        magnitude, phase, affine, inversion_times, tss = fetch.t1_philips(1)

        # Check the format of the outputs
        assert isinstance(magnitude, np.ndarray)
        assert np.unique(np.isnan(magnitude)) != [True]
        assert isinstance(phase, np.ndarray)
        assert np.unique(np.isnan(phase)) != [True]
        assert isinstance(affine, np.ndarray)
        assert isinstance(inversion_times, np.ndarray)
        assert isinstance(tss, int)
        assert len(np.shape(magnitude)) == 4
        assert len(np.shape(phase)) == 4
        assert np.shape(affine) == (4, 4)
        assert len(np.shape(inversion_times)) == 1

        # Test if the fetch function works
        magnitude, phase, affine, inversion_times, tss = fetch.t1_philips(2)

        # Check the format of the outputs
        assert isinstance(magnitude, np.ndarray)
        assert np.unique(np.isnan(magnitude)) != [True]
        assert isinstance(phase, np.ndarray)
        assert np.unique(np.isnan(phase)) != [True]
        assert isinstance(affine, np.ndarray)
        assert isinstance(inversion_times, np.ndarray)
        assert isinstance(tss, float)
        assert len(np.shape(magnitude)) == 4
        assert len(np.shape(phase)) == 4
        assert np.shape(affine) == (4, 4)
        assert len(np.shape(inversion_times)) == 1

        # If no dataset_id is given
        with pytest.raises(TypeError):
            magnitude, phase, affine, inversion_times, _ = \
                fetch.t1_philips()

        # If an incorrect dataset_id is given
        with pytest.raises(ValueError):
            magnitude, phase, affine, inversion_times, _ = \
                fetch.t1_philips(3)

    def test_philips_t1w(self):
        # Test if the fetch function works
        image, affine = fetch.t1w_volume_philips()

        # Check the format of the outputs
        assert isinstance(image, np.ndarray)
        assert np.unique(np.isnan(image)) != [True]
        assert isinstance(affine, np.ndarray)
        assert len(np.shape(image)) == 3
        assert np.shape(affine) == (4, 4)

    def test_philips_t2(self):
        # Test if the fetch function works
        magnitude, affine, echo_times = fetch.t2_philips(1)

        # Check the format of the outputs
        assert isinstance(magnitude, np.ndarray)
        assert np.unique(np.isnan(magnitude)) != [True]
        assert isinstance(affine, np.ndarray)
        assert isinstance(echo_times, np.ndarray)
        assert len(np.shape(magnitude)) == 4
        assert np.shape(affine) == (4, 4)
        assert len(np.shape(echo_times)) == 1

        # If an incorrect dataset_id is given
        with pytest.raises(ValueError):
            magnitude, affine, echo_times = fetch.t2_philips(3)

    def test_ge_t2star(self):
        # Test if the fetch function works
        magnitude, affine, echo_times = fetch.t2star_ge()

        # Check the format of the outputs
        assert isinstance(magnitude, np.ndarray)
        assert np.unique(np.isnan(magnitude)) != [True]
        assert isinstance(affine, np.ndarray)
        assert isinstance(echo_times, np.ndarray)
        assert len(np.shape(magnitude)) == 4
        assert np.shape(affine) == (4, 4)
        assert len(np.shape(echo_times)) == 1

    def test_philips_t2star(self):
        # Test if the fetch function works
        magnitude, affine, echo_times = fetch.t2star_philips()

        # Check the format of the outputs
        assert isinstance(magnitude, np.ndarray)
        assert np.unique(np.isnan(magnitude)) != [True]
        assert isinstance(affine, np.ndarray)
        assert isinstance(echo_times, np.ndarray)
        assert len(np.shape(magnitude)) == 4
        assert np.shape(affine) == (4, 4)
        assert len(np.shape(echo_times)) == 1

    def test_siemens_t2star(self):
        # Test if the fetch function works
        magnitude, affine, echo_times = fetch.t2star_siemens()

        # Check the format of the outputs
        assert isinstance(magnitude, np.ndarray)
        assert np.unique(np.isnan(magnitude)) != [True]
        assert isinstance(affine, np.ndarray)
        assert isinstance(echo_times, np.ndarray)
        assert len(np.shape(magnitude)) == 4
        assert np.shape(affine) == (4, 4)
        assert len(np.shape(echo_times)) == 1

<<<<<<< HEAD
    def test_philips_t2w(self):
        # Test if the fetch function works
        image, affine = fetch.t2w_volume_philips()

        # Check the format of the outputs
        assert isinstance(image, np.ndarray)
        assert np.unique(np.isnan(image)) != [True]
        assert isinstance(affine, np.ndarray)
        assert len(np.shape(image)) == 3
=======
    def test_philips_tsnr(self):
        # Test if the fetch function works with high tSNR data
        data, affine = fetch.tsnr_high_philips()

        # Check the format of the outputs
        assert isinstance(data, np.ndarray)
        assert np.unique(np.isnan(data)) != [True]
        assert isinstance(affine, np.ndarray)
        assert len(np.shape(data)) == 4
        assert np.shape(affine) == (4, 4)

        # Test if the fetch function works with low tSNR data
        data, affine = fetch.tsnr_low_philips()

        # Check the format of the outputs
        assert isinstance(data, np.ndarray)
        assert np.unique(np.isnan(data)) != [True]
        assert isinstance(affine, np.ndarray)
        assert len(np.shape(data)) == 4
>>>>>>> 01ba43ec
        assert np.shape(affine) == (4, 4)<|MERGE_RESOLUTION|>--- conflicted
+++ resolved
@@ -237,7 +237,6 @@
         assert np.shape(affine) == (4, 4)
         assert len(np.shape(echo_times)) == 1
 
-<<<<<<< HEAD
     def test_philips_t2w(self):
         # Test if the fetch function works
         image, affine = fetch.t2w_volume_philips()
@@ -247,7 +246,7 @@
         assert np.unique(np.isnan(image)) != [True]
         assert isinstance(affine, np.ndarray)
         assert len(np.shape(image)) == 3
-=======
+
     def test_philips_tsnr(self):
         # Test if the fetch function works with high tSNR data
         data, affine = fetch.tsnr_high_philips()
@@ -267,5 +266,4 @@
         assert np.unique(np.isnan(data)) != [True]
         assert isinstance(affine, np.ndarray)
         assert len(np.shape(data)) == 4
->>>>>>> 01ba43ec
         assert np.shape(affine) == (4, 4)